--- conflicted
+++ resolved
@@ -56,22 +56,14 @@
     dropout: 0.0
     batch_norm: True
     svd:
-<<<<<<< HEAD
-      num_training_samples: 10000
-      num_validation_samples: 1000
-      size: 100
-    # added_context = True for concatenation of GNPE proxies to enet output
-#      added_context: False # True
-=======
       num_training_samples: 20000
       num_validation_samples: 5000
       size: 200
->>>>>>> 745879a2
 
 # Training is divided in stages. They each require all settings as indicated below.
 training:
   stage_0:
-    epochs: 3
+    epochs: 300
     asd_dataset_path: ./asds_O2.hdf5 #/home/jonas/Desktop/dingo-devel/tutorials/02_gwpe/datasets/ASDs/asds_O2.hdf5
     freeze_rb_layer: True
     optimizer:
@@ -79,11 +71,11 @@
       lr: 0.0001
     scheduler:
       type: cosine
-      T_max: 3
+      T_max: 300
     batch_size: 64
 
   stage_1:
-    epochs: 2
+    epochs: 150
     asd_dataset_path: ./asds_O2.hdf5 #/home/jonas/Desktop/dingo-devel/tutorials/02_gwpe/datasets/ASDs/asds_O2.hdf5
     freeze_rb_layer: False
     optimizer:
@@ -91,12 +83,12 @@
       lr: 0.00001
     scheduler:
       type: cosine
-      T_max: 2
+      T_max: 150
     batch_size: 64
 
 # Local settings for training that have no impact on the final trained network.
 local:
-  device: cpu
+  device: cuda
   num_workers: 0 # num_workers >0 does not work on Mac, see https://stackoverflow.com/questions/64772335/pytorch-w-parallelnative-cpp206
   runtime_limits:
     max_time_per_run: 36000
