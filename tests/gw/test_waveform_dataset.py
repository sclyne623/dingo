import os
import tempfile
import uuid
from pathlib import Path
from typing import Generator
import yaml

import numpy as np
import pytest
import bilby

from dingo.gw.dataset.generate_dataset import _generate_dataset_main
from dingo.gw.dataset.waveform_dataset import WaveformDataset
from dingo.gw.domains import Domain
from dingo.gw.dataset import generate_dataset

SETTINGS_YAML_SMALL = """\
# settings for domain of waveforms
domain:
  type: UniformFrequencyDomain
  f_min: 10.0
  f_max: 1024.0
  delta_f: 1.0

# settings for waveform generator
waveform_generator:
  approximant: IMRPhenomPv2
  f_ref: 20.0

# settings for intrinsic prior over parameters
intrinsic_prior:
  # prior for non-fixed parameters
  mass_1: bilby.core.prior.Constraint(minimum=10.0, maximum=80.0)
  mass_2: bilby.core.prior.Constraint(minimum=10.0, maximum=80.0)
  mass_ratio: bilby.core.prior.Uniform(minimum=0.125, maximum=1.0)
  chirp_mass: bilby.core.prior.Uniform(minimum=25.0, maximum=100.0)
  phase: default
  a_1: bilby.core.prior.Uniform(minimum=0.0, maximum=0.88)
  a_2: bilby.core.prior.Uniform(minimum=0.0, maximum=0.88)
  tilt_1: default
  tilt_2: default
  phi_12: default
  phi_jl: default
  theta_jn: default
  # reference values for fixed (extrinsic) parameters
  luminosity_distance: 100.0 # Mpc
  geocent_time: 0.0 # s

num_samples: 50

compression:
  svd:
    num_training_samples: 10
    size: 5
"""


@pytest.fixture(scope="session")
def temp_dir() -> Generator[Path, None, None]:
    """
    Fixture to provide a temporary directory path using pathlib.Path.

    Returns
    -------
    A pathlib.Path object pointing to the temporary directory.
    """
    with tempfile.TemporaryDirectory() as tmpdirname:
        yield Path(tmpdirname)


@pytest.fixture(scope="session")
def generate_waveform_dataset_small(temp_dir: Path) -> Path:
    """
    Create a small waveform dataset on-the-fly
    in a temporary directory.
    """

    # Create temp directory and settings file
    path = temp_dir / "tmp_test" / str(uuid.uuid4())
    path.mkdir(parents=True)
    settings_path = path / "settings.yaml"
    out_file = path / "waveform_dataset.hdf5"
    num_processes = 4

    with open(settings_path, "w") as fp:
        fp.writelines(SETTINGS_YAML_SMALL)

    _generate_dataset_main(str(settings_path), str(out_file), num_processes)

    return path


@pytest.mark.slow
def test_load_waveform_dataset(generate_waveform_dataset_small):
    wfd_path = generate_waveform_dataset_small

    path = f"{wfd_path}/waveform_dataset.hdf5"
    wfd = WaveformDataset(file_name=path, precision="single")

    assert len(wfd) > 0
    el = wfd[0]
    assert isinstance(el, dict)
    assert set(el.keys()) == {"parameters", "waveform"}
    assert isinstance(el["parameters"], dict)
    assert isinstance(el["waveform"], dict)
    assert isinstance(el["waveform"]["h_plus"], np.ndarray)
    assert isinstance(el["waveform"]["h_cross"], np.ndarray)

    # Check the associated domain
    assert len(wfd.domain) > 0
    assert isinstance(wfd.domain, Domain)
    assert isinstance(wfd.domain.domain_dict, dict)

    # Check the associated data settings
    data_settings_keys = {
        "domain",
        "waveform_generator",
        "intrinsic_prior",
        "num_samples",
        "compression",
    }
    assert set(wfd.settings.keys()) == data_settings_keys

    """Check that using a list of indices also works."""
    ind_list = [0, 1, 2]
    el_list = wfd.__getitems__(ind_list)
    assert isinstance(el_list, list)
    assert len(el_list) == len(ind_list)
    assert set(el_list[0].keys()) == {"parameters", "waveform"}
    assert isinstance(el_list[0]["parameters"], dict)
    assert isinstance(el_list[0]["waveform"], dict)
    assert isinstance(el_list[0]["waveform"]["h_plus"], np.ndarray)
    assert isinstance(el_list[0]["waveform"]["h_cross"], np.ndarray)


@pytest.mark.slow
def test_truncation_of_waveform(generate_waveform_dataset_small):
    """Check truncation of wfd."""
    wfd_path = generate_waveform_dataset_small

    path = f"{wfd_path}/waveform_dataset.hdf5"
    wfd = WaveformDataset(file_name=path, precision="single")
    el = wfd[0]

    f_min = wfd.domain.f_min
    f_max = wfd.domain.f_max
    delta_f = wfd.domain._delta_f

    # check that truncation works as intended when setting new range
    f_min_new = 20
    f_max_new = 100
    wfd2 = WaveformDataset(
        file_name=path, domain_update={"f_min": f_min_new, "f_max": f_max_new}
    )
    assert len(wfd2.domain) == len(wfd2.domain())
    # check that new domain settings are correctly adapted
    assert wfd2.domain.f_min == f_min_new
    assert wfd2.domain.f_max == f_max_new
    assert wfd2.domain._delta_f == wfd.domain._delta_f
    # check that truncation works as intended
    for pol in ["h_cross", "h_plus"]:
        # f_min_new to f_max_new check
        a = el["waveform"][pol][int(f_min_new / delta_f) : int(f_max_new / delta_f) + 1]
        b = wfd2[0]["waveform"][pol][int(f_min_new / delta_f) :]
        scale_factor = np.max(np.abs(a))
        assert len(a) == f_max_new / delta_f + 1 - f_min_new / delta_f
        assert np.allclose(b / scale_factor, a / scale_factor)
        assert not np.allclose(b / scale_factor, np.roll(a, 1) / scale_factor)

        # f_min to f_min_new check
        a = el["waveform"][pol][int(f_min / delta_f) : int(f_min_new / delta_f)]
        b = wfd2[0]["waveform"][pol][int(f_min / delta_f) : int(f_min_new / delta_f)]
        assert not np.allclose(b / scale_factor, a / scale_factor)

        # below f_min_new check
        assert np.all(wfd2[0]["waveform"][pol][: int(f_min_new)] == 0.0)
    assert len(wfd2.domain) == f_max_new / delta_f + 1
    assert len(wfd2.domain) == len(wfd2.domain())


@pytest.mark.slow
def test_load_waveform_dataset_with_leave_polarizations_on_disk(
    generate_waveform_dataset_small,
):
    wfd_path = generate_waveform_dataset_small

    path = f"{wfd_path}/waveform_dataset.hdf5"
    wfd = WaveformDataset(
        file_name=path,
        precision="single",
        leave_waveforms_on_disk=True,
    )

    assert len(wfd) > 0
    el = wfd[0]
    assert isinstance(el, dict)
    assert set(el.keys()) == {"parameters", "waveform"}
    assert isinstance(el["parameters"], dict)
    assert isinstance(el["waveform"], dict)
    assert isinstance(el["waveform"]["h_plus"], np.ndarray)
    assert isinstance(el["waveform"]["h_cross"], np.ndarray)

    """Check that using a list of indices also works."""
<<<<<<< HEAD
    ind_list = [0, 1, 2, 3, 4]
=======
    ind_list = [0, 1, 2, 3, 4, 5]
>>>>>>> d78eaadb
    el_list = wfd.__getitems__(ind_list)
    assert isinstance(el_list, list)
    assert len(el_list) == len(ind_list)
    assert set(el_list[0].keys()) == {"parameters", "waveform"}
    assert isinstance(el_list[0]["parameters"], dict)
    assert isinstance(el_list[0]["waveform"], dict)
    assert isinstance(el_list[0]["waveform"]["h_plus"], np.ndarray)
    assert isinstance(el_list[0]["waveform"]["h_cross"], np.ndarray)

    """Check that using a randomly ordered list of indices provides the expected ordering."""
    ind_list_rand = np.random.permutation(ind_list).tolist()
    el_list_rand = wfd.__getitems__(ind_list_rand)
    np.testing.assert_equal([el_list[i] for i in ind_list_rand], el_list_rand)
<<<<<<< HEAD
=======

    """Check that waveforms and parameters are loaded from disk equivalently to loading the full dataset."""
    wfd_full = WaveformDataset(
        file_name=path,
        precision="single",
        leave_waveforms_on_disk=False,
    )
    el_list_full = wfd_full.__getitems__(ind_list)
    np.testing.assert_equal(el_list, el_list_full)
>>>>>>> d78eaadb


@pytest.fixture
def wfd_settings():
    settings = yaml.safe_load(SETTINGS_YAML_SMALL)
    return settings


class BinaryPrior(bilby.prior.Prior):
    def __init__(self):
        super().__init__(name="failing_prior")

    def sample(self, size):
        return np.random.choice([30, -1], size=size, p=[0.8, 0.2])


@pytest.fixture
def binary_prior():
    return BinaryPrior()


def test_wfd_size(wfd_settings: str, binary_prior: BinaryPrior):
    """
    Test that the size requested by the waveform generator settings is the same as the
    size of the generated dataset. This should be the case even when there are failures
    in the waveform generation
    """
    # changing the waveform generator settings to create a prior which will create
    # failing waveforms for a fraction of the prior. I.e. can't generate negative
    # chirp masses so the waveform generator will fail
    wfd_settings["intrinsic_prior"]["chirp_mass"] = binary_prior
    del wfd_settings["intrinsic_prior"]["mass_1"]
    del wfd_settings["intrinsic_prior"]["mass_2"]
    del wfd_settings["compression"]
    wfd = generate_dataset(wfd_settings, 1)
    assert len(wfd) == wfd_settings["num_samples"]<|MERGE_RESOLUTION|>--- conflicted
+++ resolved
@@ -201,11 +201,7 @@
     assert isinstance(el["waveform"]["h_cross"], np.ndarray)
 
     """Check that using a list of indices also works."""
-<<<<<<< HEAD
-    ind_list = [0, 1, 2, 3, 4]
-=======
     ind_list = [0, 1, 2, 3, 4, 5]
->>>>>>> d78eaadb
     el_list = wfd.__getitems__(ind_list)
     assert isinstance(el_list, list)
     assert len(el_list) == len(ind_list)
@@ -219,8 +215,6 @@
     ind_list_rand = np.random.permutation(ind_list).tolist()
     el_list_rand = wfd.__getitems__(ind_list_rand)
     np.testing.assert_equal([el_list[i] for i in ind_list_rand], el_list_rand)
-<<<<<<< HEAD
-=======
 
     """Check that waveforms and parameters are loaded from disk equivalently to loading the full dataset."""
     wfd_full = WaveformDataset(
@@ -230,7 +224,6 @@
     )
     el_list_full = wfd_full.__getitems__(ind_list)
     np.testing.assert_equal(el_list, el_list_full)
->>>>>>> d78eaadb
 
 
 @pytest.fixture
